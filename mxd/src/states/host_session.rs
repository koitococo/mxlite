--- conflicted
+++ resolved
@@ -109,20 +109,11 @@
         host_id: &String,
         session_id: &String,
     ) -> Option<Arc<HostSession>> {
-<<<<<<< HEAD
-        if self.0.has(host_id).await {} else {
-            self.0
-                .set(host_id.to_string(), HostSession::new(host_id.to_string(), session_id.to_string()))
-                .await;
-        }
-        self.0.get(host_id).await
-=======
         if self.0.has(host_id) {} else {
             self.0
                 .set(host_id.to_string(), HostSession::new(host_id.to_string(), session_id.to_string()));
         }
         self.0.get(host_id)
->>>>>>> 63930352
     }
 
     pub(crate) async fn remove_session(&self, id: &String) {
@@ -147,15 +138,9 @@
         id: &String,
         mut req: ControllerRequest,
     ) -> Option<Result<u64, SendError<ControllerMessage>>> {
-<<<<<<< HEAD
-        if let Some(session) = self.0.get(id).await {
-            debug!("Sending request to session: {}", session.host_id);
-            let task_id = session.new_task().await;
-=======
         if let Some(session) = self.0.get(id) {
             debug!("Sending request to session: {}", session.host_id);
             let task_id = session.new_task();
->>>>>>> 63930352
             req.id = task_id;
             if let Err(e) = session.send_req(req).await {
                 Some(Err(e))
